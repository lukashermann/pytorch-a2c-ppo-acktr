--- conflicted
+++ resolved
@@ -15,18 +15,6 @@
 from baselines.common.vec_env.vec_normalize import DictVecNormalize as DictVecNormalize_
 
 
-<<<<<<< HEAD
-try:
-    import dm_control2gym
-except ImportError:
-    pass
-
-try:
-    import roboschool
-except ImportError:
-    pass
-
-=======
 # try:
 #     import dm_control2gym
 # except ImportError:
@@ -37,7 +25,6 @@
 # except ImportError:
 #     pass
 #
->>>>>>> 26b0688f
 # try:
 #     import pybullet_envs
 # except ImportError:
